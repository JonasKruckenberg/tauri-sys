use wasm_bindgen::JsValue;

#[cfg(feature = "app")]
pub mod app;
#[cfg(feature = "clipboard")]
pub mod clipboard;
#[cfg(feature = "dialog")]
pub mod dialog;
#[cfg(feature = "event")]
pub mod event;
#[cfg(feature = "mocks")]
pub mod mocks;
#[cfg(feature = "process")]
pub mod process;
#[cfg(feature = "tauri")]
pub mod tauri;
#[cfg(feature = "window")]
pub mod window;
<<<<<<< HEAD
#[cfg(feature = "notification")]
pub mod notification;
=======
#[cfg(feature = "os")]
pub mod os;
>>>>>>> ebb42a70

#[derive(Debug, thiserror::Error)]
pub enum Error {
    #[error("{0}")]
    Serde(String),
    #[error("Unknown Theme \"{0}\". Expected one of \"light\",\"dark\"")]
    UnknownTheme(String),
    #[error("Invalid Url {0}")]
    InvalidUrl(#[from] url::ParseError),
    #[error("Invalid Version {0}")]
    InvalidVersion(#[from] semver::Error),
    #[error("{0}")]
    Other(String),
}

impl From<serde_wasm_bindgen::Error> for Error {
    fn from(e: serde_wasm_bindgen::Error) -> Self {
        Self::Serde(format!("{:?}", e))
    }
}

impl From<JsValue> for Error {
    fn from(e: JsValue) -> Self {
        Self::Serde(format!("{:?}", e))
    }
}

pub(crate) type Result<T> = std::result::Result<T, Error>;<|MERGE_RESOLUTION|>--- conflicted
+++ resolved
@@ -16,13 +16,10 @@
 pub mod tauri;
 #[cfg(feature = "window")]
 pub mod window;
-<<<<<<< HEAD
 #[cfg(feature = "notification")]
 pub mod notification;
-=======
 #[cfg(feature = "os")]
 pub mod os;
->>>>>>> ebb42a70
 
 #[derive(Debug, thiserror::Error)]
 pub enum Error {
