[package]
name = "tauri-sys"
version = "0.1.0"
edition = "2021"

# See more keys and their definitions at https://doc.rust-lang.org/cargo/reference/manifest.html

[dependencies]
serde-wasm-bindgen = "0.4.3"
js-sys = "0.3.59" 
serde = { version = "1.0.140", features = ["derive"] }
wasm-bindgen = { version = "0.2.82", features = ["serde_json"] }
wasm-bindgen-futures = "0.4.32"
url = { version = "2.3.1", optional = true }
thiserror = "1.0.37"
semver = { version = "1.0.14", optional = true }

[dev-dependencies]
wasm-bindgen-test = "0.3.33"
tauri-sys = { path = ".", features = ["all"] }
tauri = "1.1.1"

[package.metadata.docs.rs]
all-features = true

[features]
<<<<<<< HEAD
all = ["app", "clipboard", "event", "mocks", "tauri", "window", "process"]
=======
all = ["app", "clipboard", "dialog", "event", "mocks", "tauri"]
>>>>>>> 198595b3
app = ["dep:semver"]
clipboard = []
dialog = []
event = []
mocks = []
tauri = ["dep:url"]
window = []
process = []

[workspace]
members = ["examples/test", "examples/test/src-tauri"]<|MERGE_RESOLUTION|>--- conflicted
+++ resolved
@@ -24,11 +24,7 @@
 all-features = true
 
 [features]
-<<<<<<< HEAD
-all = ["app", "clipboard", "event", "mocks", "tauri", "window", "process"]
-=======
-all = ["app", "clipboard", "dialog", "event", "mocks", "tauri"]
->>>>>>> 198595b3
+all = ["app", "clipboard", "event", "mocks", "tauri", "window", "process", "dialog"]
 app = ["dep:semver"]
 clipboard = []
 dialog = []
